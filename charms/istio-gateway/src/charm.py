#!/usr/bin/env python3

import logging

from jinja2 import Environment, FileSystemLoader
from lightkube import Client, codecs
from lightkube.core.exceptions import ApiError
from ops.charm import CharmBase
from ops.main import main
from ops.model import ActiveStatus, BlockedStatus, StatusBase, WaitingStatus
from serialized_data_interface import NoCompatibleVersions, NoVersionsListed, get_interfaces


class Operator(CharmBase):
    def __init__(self, *args):
        super().__init__(*args)

        self.log = logging.getLogger(__name__)

        # Every lightkube API call will use the model name as the namespace by default
        self.lightkube_client = Client(namespace=self.model.name, field_manager="lightkube")

        for event in [
            self.on.start,
            self.on["istio-pilot"].relation_changed,
            self.on.config_changed,
        ]:
            self.framework.observe(event, self.start)
        self.framework.observe(self.on.remove, self.remove)

    def start(self, event):
        """Event handler for StartEevnt."""
        try:
            self._check_leader()

            interfaces = self._get_interfaces()

        except CheckFailed as error:
            self.model.unit.status = error.status
            return

        if self.model.config["kind"] not in ("ingress", "egress"):
            self.model.unit.status = BlockedStatus("Config item `kind` must be set")
            return

        if not self.model.relations["istio-pilot"]:
            self.model.unit.status = BlockedStatus("Waiting for istio-pilot relation")
            return

        if not ((pilot := interfaces["istio-pilot"]) and pilot.get_data()):
            self.model.unit.status = WaitingStatus(
                "Waiting for istio-pilot relation data, deferring event"
            )
            event.defer()
            return

        if self.model.config["gateway_service_type"] not in ("LoadBalancer", "ClusterIP"):
            self.model.unit.status = BlockedStatus(
                "Ingress GW svc must be of type: LoadBalancer, ClusterIP"
            )
            return

        pilot = list(pilot.get_data().values())[0]

        env = Environment(loader=FileSystemLoader("src"))
        template = env.get_template("manifest.yaml")
        rendered = template.render(
            kind=self.model.config["kind"],
            namespace=self.model.name,
<<<<<<< HEAD
            pilot_host=pilot["service-name"],
            pilot_port=pilot["service-port"],
=======
            pilot_host=pilot['service-name'],
            pilot_port=pilot['service-port'],
            gateway_service_type=self.model.config["gateway_service_type"],
>>>>>>> 881499bc
        )

        for obj in codecs.load_all_yaml(rendered):
            self.log.debug(f"Deploying {obj.metadata.name} of kind {obj.kind}")
            self.lightkube_client.apply(obj, namespace=obj.metadata.namespace)

        self.unit.status = ActiveStatus()

    def remove(self, event):
        """Remove charm."""

        env = Environment(loader=FileSystemLoader("src"))
        template = env.get_template("manifest.yaml")
        rendered = template.render(
            kind=self.model.config["kind"],
            namespace=self.model.name,
            pilot_host="foo",
            pilot_port="foo",
        )

        try:
            for obj in codecs.load_all_yaml(rendered):
                self.lightkube_client.delete(
                    type(obj), obj.metadata.name, namespace=obj.metadata.namespace
                )
        except ApiError as err:
            self.log.exception("ApiError encountered while attempting to delete resource.")
            if err.status.message is not None:
                if "(Unauthorized)" in err.status.message:
                    # Ignore error from https://bugs.launchpad.net/juju/+bug/1941655
                    self.log.error(
                        f"Ignoring unauthorized error during cleanup:" f"\n{err.status.message}"
                    )
                else:
                    # But surface any other errors
                    self.log.error(err.status.message)
                    raise
            else:
                raise

    def _check_leader(self):
        if not self.unit.is_leader():
            raise CheckFailed("Waiting for leadership", WaitingStatus)

    def _get_interfaces(self):
        try:
            interfaces = get_interfaces(self)
        except NoVersionsListed as err:
            raise CheckFailed(str(err), WaitingStatus)
        except NoCompatibleVersions as err:
            raise CheckFailed(str(err), BlockedStatus)
        return interfaces


class CheckFailed(Exception):
    """Raise this exception if one of the checks in main fails."""

    def __init__(self, msg, status_type=StatusBase):
        super().__init__()

        self.msg = str(msg)
        self.status_type = status_type
        self.status = status_type(self.msg)


if __name__ == "__main__":
    main(Operator)<|MERGE_RESOLUTION|>--- conflicted
+++ resolved
@@ -67,14 +67,9 @@
         rendered = template.render(
             kind=self.model.config["kind"],
             namespace=self.model.name,
-<<<<<<< HEAD
             pilot_host=pilot["service-name"],
             pilot_port=pilot["service-port"],
-=======
-            pilot_host=pilot['service-name'],
-            pilot_port=pilot['service-port'],
             gateway_service_type=self.model.config["gateway_service_type"],
->>>>>>> 881499bc
         )
 
         for obj in codecs.load_all_yaml(rendered):
